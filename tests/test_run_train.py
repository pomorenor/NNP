import json
import os
import subprocess
import sys
from pathlib import Path

import ase.io
import numpy as np
import pytest
import torch
from ase.atoms import Atoms

from mace.calculators import MACECalculator, mace_mp

try:
    import cuequivariance as cue  # pylint: disable=unused-import

    CUET_AVAILABLE = True
except ImportError:
    CUET_AVAILABLE = False

run_train = Path(__file__).parent.parent / "mace" / "cli" / "run_train.py"


@pytest.fixture(name="fitting_configs")
def fixture_fitting_configs():
    water = Atoms(
        numbers=[8, 1, 1],
        positions=[[0, -2.0, 0], [1, 0, 0], [0, 1, 0]],
        cell=[4] * 3,
        pbc=[True] * 3,
    )
    fit_configs = [
        Atoms(numbers=[8], positions=[[0, 0, 0]], cell=[6] * 3),
        Atoms(numbers=[1], positions=[[0, 0, 0]], cell=[6] * 3),
    ]
    fit_configs[0].info["REF_energy"] = 0.0
    fit_configs[0].info["config_type"] = "IsolatedAtom"
    fit_configs[1].info["REF_energy"] = 0.0
    fit_configs[1].info["config_type"] = "IsolatedAtom"

    np.random.seed(5)
    for _ in range(20):
        c = water.copy()
        c.positions += np.random.normal(0.1, size=c.positions.shape)
        c.info["REF_energy"] = np.random.normal(0.1)
        print(c.info["REF_energy"])
        c.new_array("REF_forces", np.random.normal(0.1, size=c.positions.shape))
        c.info["REF_stress"] = np.random.normal(0.1, size=6)
        fit_configs.append(c)

    return fit_configs


@pytest.fixture(name="pretraining_configs")
def fixture_pretraining_configs():
    configs = []
    for _ in range(10):
        atoms = Atoms(
            numbers=[8, 1, 1],
            positions=np.random.rand(3, 3) * 3,
            cell=[5, 5, 5],
            pbc=[True] * 3,
        )
        atoms.info["REF_energy"] = np.random.normal(0, 1)
        atoms.arrays["REF_forces"] = np.random.normal(0, 1, size=(3, 3))
        atoms.info["REF_stress"] = np.random.normal(0, 1, size=6)
        configs.append(atoms)
    configs.append(
        Atoms(numbers=[8], positions=[[0, 0, 0]], cell=[6] * 3, pbc=[True] * 3),
    )
    configs.append(
        Atoms(numbers=[1], positions=[[0, 0, 0]], cell=[6] * 3, pbc=[True] * 3)
    )
    configs[-2].info["REF_energy"] = -2.0
    configs[-2].info["config_type"] = "IsolatedAtom"
    configs[-1].info["REF_energy"] = -4.0
    configs[-1].info["config_type"] = "IsolatedAtom"
    return configs


_mace_params = {
    "name": "MACE",
    "valid_fraction": 0.05,
    "energy_weight": 1.0,
    "forces_weight": 10.0,
    "stress_weight": 1.0,
    "model": "MACE",
    "hidden_irreps": "128x0e",
    "r_max": 3.5,
    "batch_size": 5,
    "max_num_epochs": 10,
    "swa": None,
    "start_swa": 5,
    "ema": None,
    "ema_decay": 0.99,
    "amsgrad": None,
    "restart_latest": None,
    "device": "cpu",
    "seed": 5,
    "loss": "stress",
    "energy_key": "REF_energy",
    "forces_key": "REF_forces",
    "stress_key": "REF_stress",
    "eval_interval": 2,
}


def test_run_train(tmp_path, fitting_configs):
    ase.io.write(tmp_path / "fit.xyz", fitting_configs)

    mace_params = _mace_params.copy()
    mace_params["checkpoints_dir"] = str(tmp_path)
    mace_params["model_dir"] = str(tmp_path)
    mace_params["train_file"] = tmp_path / "fit.xyz"

    # make sure run_train.py is using the mace that is currently being tested
    run_env = os.environ.copy()
    sys.path.insert(0, str(Path(__file__).parent.parent))
    run_env["PYTHONPATH"] = ":".join(sys.path)
    print("DEBUG subprocess PYTHONPATH", run_env["PYTHONPATH"])

    cmd = (
        sys.executable
        + " "
        + str(run_train)
        + " "
        + " ".join(
            [
                (f"--{k}={v}" if v is not None else f"--{k}")
                for k, v in mace_params.items()
            ]
        )
    )

    p = subprocess.run(cmd.split(), env=run_env, check=True)
    assert p.returncode == 0

    calc = MACECalculator(model_paths=tmp_path / "MACE.model", device="cpu")

    Es = []
    for at in fitting_configs:
        at.calc = calc
        Es.append(at.get_potential_energy())

    print("Es", Es)
    # from a run on 04/06/2024 on stress_bugfix 967f0bfb6490086599da247874b24595d149caa7
    ref_Es = [
        0.0,
        0.0,
        -0.039181344585828524,
        -0.0915223395136733,
        -0.14953484236456582,
        -0.06662480820063998,
        -0.09983737353050133,
        0.12477442296789745,
        -0.06486086271762856,
        -0.1460607988519944,
        0.12886334908465508,
        -0.14000990081920373,
        -0.05319886578958313,
        0.07780520158391,
        -0.08895480281886901,
        -0.15474719614734422,
        0.007756765146527644,
        -0.044879267197498685,
        -0.036065736712447574,
        -0.24413743841886623,
        -0.0838104612106429,
        -0.14751978636626545,
    ]

    assert np.allclose(Es, ref_Es)


def test_run_train_missing_data(tmp_path, fitting_configs):
    del fitting_configs[5].info["REF_energy"]
    del fitting_configs[6].arrays["REF_forces"]
    del fitting_configs[7].info["REF_stress"]

    ase.io.write(tmp_path / "fit.xyz", fitting_configs)

    mace_params = _mace_params.copy()
    mace_params["checkpoints_dir"] = str(tmp_path)
    mace_params["model_dir"] = str(tmp_path)
    mace_params["train_file"] = tmp_path / "fit.xyz"

    # make sure run_train.py is using the mace that is currently being tested
    run_env = os.environ.copy()
    sys.path.insert(0, str(Path(__file__).parent.parent))
    run_env["PYTHONPATH"] = ":".join(sys.path)
    print("DEBUG subprocess PYTHONPATH", run_env["PYTHONPATH"])

    cmd = (
        sys.executable
        + " "
        + str(run_train)
        + " "
        + " ".join(
            [
                (f"--{k}={v}" if v is not None else f"--{k}")
                for k, v in mace_params.items()
            ]
        )
    )

    p = subprocess.run(cmd.split(), env=run_env, check=True)
    assert p.returncode == 0

    calc = MACECalculator(model_paths=tmp_path / "MACE.model", device="cpu")

    Es = []
    for at in fitting_configs:
        at.calc = calc
        Es.append(at.get_potential_energy())

    print("Es", Es)
    # from a run on 04/06/2024 on stress_bugfix 967f0bfb6490086599da247874b24595d149caa7
    ref_Es = [
        0.0,
        0.0,
        -0.05464025113696155,
        -0.11272131295940478,
        0.039200919331076826,
        -0.07517990972827505,
        -0.13504202474582666,
        0.0292022872055344,
        -0.06541099574579018,
        -0.1497824717832886,
        0.19397709360828813,
        -0.13587609467143014,
        -0.05242956276828463,
        -0.0504862057364953,
        -0.07095795959430119,
        -0.2463753796753703,
        -0.002031543147676121,
        -0.03864918790300681,
        -0.13680153117705554,
        -0.23418951968636786,
        -0.11790833839379238,
        -0.14930562311066484,
    ]
    assert np.allclose(Es, ref_Es)


def test_run_train_no_stress(tmp_path, fitting_configs):
    del fitting_configs[5].info["REF_energy"]
    del fitting_configs[6].arrays["REF_forces"]
    del fitting_configs[7].info["REF_stress"]

    ase.io.write(tmp_path / "fit.xyz", fitting_configs)

    mace_params = _mace_params.copy()
    mace_params["checkpoints_dir"] = str(tmp_path)
    mace_params["model_dir"] = str(tmp_path)
    mace_params["train_file"] = tmp_path / "fit.xyz"
    mace_params["loss"] = "weighted"

    # make sure run_train.py is using the mace that is currently being tested
    run_env = os.environ.copy()
    sys.path.insert(0, str(Path(__file__).parent.parent))
    run_env["PYTHONPATH"] = ":".join(sys.path)
    print("DEBUG subprocess PYTHONPATH", run_env["PYTHONPATH"])

    cmd = (
        sys.executable
        + " "
        + str(run_train)
        + " "
        + " ".join(
            [
                (f"--{k}={v}" if v is not None else f"--{k}")
                for k, v in mace_params.items()
            ]
        )
    )

    p = subprocess.run(cmd.split(), env=run_env, check=True)
    assert p.returncode == 0

    calc = MACECalculator(model_paths=tmp_path / "MACE.model", device="cpu")

    Es = []
    for at in fitting_configs:
        at.calc = calc
        Es.append(at.get_potential_energy())

    print("Es", Es)
    # from a run on 28/03/2023 on main 88d49f9ed6925dec07d1777043a36e1fe4872ff3
    ref_Es = [
        0.0,
        0.0,
        -0.05450093218377135,
        -0.11235475232750518,
        0.03914558031854152,
        -0.07500839914816063,
        -0.13469160624431492,
        0.029384214243251838,
        -0.06521819204166135,
        -0.14944896282001804,
        0.19413948083049481,
        -0.13543541860473626,
        -0.05235495076237124,
        -0.049556206595684105,
        -0.07080758913030646,
        -0.24571898386301153,
        -0.002070636306950905,
        -0.03863113401320783,
        -0.13620291339913712,
        -0.23383074855679695,
        -0.11776449630199368,
        -0.1489441490225184,
    ]
    assert np.allclose(Es, ref_Es)


def test_run_train_multihead(tmp_path, fitting_configs):
    fitting_configs_dft = []
    fitting_configs_mp2 = []
    fitting_configs_ccd = []
    for _, c in enumerate(fitting_configs):
        c_dft = c.copy()
        c_dft.info["head"] = "DFT"
        fitting_configs_dft.append(c_dft)

        c_mp2 = c.copy()
        c_mp2.info["head"] = "MP2"
        fitting_configs_mp2.append(c_mp2)

        c_ccd = c.copy()
        c_ccd.info["head"] = "CCD"
        fitting_configs_ccd.append(c_ccd)
    ase.io.write(tmp_path / "fit_multihead_dft.xyz", fitting_configs_dft)
    ase.io.write(tmp_path / "fit_multihead_mp2.xyz", fitting_configs_mp2)
    ase.io.write(tmp_path / "fit_multihead_ccd.xyz", fitting_configs_ccd)

    heads = {
        "DFT": {"train_file": f"{str(tmp_path)}/fit_multihead_dft.xyz"},
        "MP2": {"train_file": f"{str(tmp_path)}/fit_multihead_mp2.xyz"},
        "CCD": {"train_file": f"{str(tmp_path)}/fit_multihead_ccd.xyz"},
    }
    yaml_str = "heads:\n"
    for key, value in heads.items():
        yaml_str += f"  {key}:\n"
        for sub_key, sub_value in value.items():
            yaml_str += f"    {sub_key}: {sub_value}\n"
    filename = tmp_path / "config.yaml"
    with open(filename, "w", encoding="utf-8") as file:
        file.write(yaml_str)

    mace_params = _mace_params.copy()
    mace_params["valid_fraction"] = 0.1
    mace_params["checkpoints_dir"] = str(tmp_path)
    mace_params["model_dir"] = str(tmp_path)
    mace_params["loss"] = "weighted"
    mace_params["hidden_irreps"] = "128x0e"
    mace_params["r_max"] = 6.0
    mace_params["default_dtype"] = "float64"
    mace_params["num_radial_basis"] = 10
    mace_params["interaction_first"] = "RealAgnosticResidualInteractionBlock"
    mace_params["config"] = tmp_path / "config.yaml"
    mace_params["batch_size"] = 2
    mace_params["num_samples_pt"] = 50
    mace_params["subselect_pt"] = "random"
    # make sure run_train.py is using the mace that is currently being tested
    run_env = os.environ.copy()
    sys.path.insert(0, str(Path(__file__).parent.parent))
    run_env["PYTHONPATH"] = ":".join(sys.path)
    print("DEBUG subprocess PYTHONPATH", run_env["PYTHONPATH"])

    cmd = (
        sys.executable
        + " "
        + str(run_train)
        + " "
        + " ".join(
            [
                (f"--{k}={v}" if v is not None else f"--{k}")
                for k, v in mace_params.items()
            ]
        )
    )

    p = subprocess.run(cmd.split(), env=run_env, check=True)
    assert p.returncode == 0

    calc = MACECalculator(
        model_paths=tmp_path / "MACE.model",
        device="cpu",
        default_dtype="float64",
        head="CCD",
    )

    Es = []
    for at in fitting_configs:
        at.calc = calc
        Es.append(at.get_potential_energy())

    print("Es", Es)
    # from a run on 02/09/2024 on develop branch
    ref_Es = [
        0.0,
        0.0,
        0.10637113905361611,
        -0.012499594026624754,
        0.08983077108171753,
        0.21071322543112597,
        -0.028921849222784398,
        -0.02423359575741567,
        0.022923252188079057,
        -0.02048334610058991,
        0.4349711162741364,
        -0.04455577015569887,
        -0.09765806785570091,
        0.16013134616829822,
        0.0758442928017698,
        -0.05931856557011721,
        0.33964473532953265,
        0.134338442158641,
        0.18024119757783053,
        -0.18914740992058765,
        -0.06503477155294624,
        0.03436649147415213,
    ]
    assert np.allclose(Es, ref_Es)


def test_run_train_foundation(tmp_path, fitting_configs):
    ase.io.write(tmp_path / "fit.xyz", fitting_configs)

    mace_params = _mace_params.copy()
    mace_params["checkpoints_dir"] = str(tmp_path)
    mace_params["model_dir"] = str(tmp_path)
    mace_params["train_file"] = tmp_path / "fit.xyz"
    mace_params["loss"] = "weighted"
    mace_params["foundation_model"] = "small"
    mace_params["hidden_irreps"] = "128x0e"
    mace_params["r_max"] = 6.0
    mace_params["default_dtype"] = "float64"
    mace_params["num_radial_basis"] = 10
    mace_params["interaction_first"] = "RealAgnosticResidualInteractionBlock"
    mace_params["multiheads_finetuning"] = False

    run_env = os.environ.copy()
    sys.path.insert(0, str(Path(__file__).parent.parent))
    run_env["PYTHONPATH"] = ":".join(sys.path)

    cmd = (
        sys.executable
        + " "
        + str(run_train)
        + " "
        + " ".join(
            [
                (f"--{k}={v}" if v is not None else f"--{k}")
                for k, v in mace_params.items()
            ]
        )
    )

    p = subprocess.run(cmd.split(), env=run_env, check=True)
    assert p.returncode == 0

    calc = MACECalculator(
        model_paths=tmp_path / "MACE.model", device="cpu", default_dtype="float64"
    )

    Es = []
    for at in fitting_configs:
        at.calc = calc
        Es.append(at.get_potential_energy())

    print("Es", Es)
    # from a run on 28/03/2023 on repulsion a63434aaab70c84ee016e13e4aca8d57297a0f26
    ref_Es = [
        1.6780993938446045,
        0.8916864395141602,
        0.7290308475494385,
        0.6194742918014526,
        0.6697757840156555,
        0.7025266289710999,
        0.5818213224411011,
        0.7897703647613525,
        0.6558921337127686,
        0.5071806907653809,
        3.581131935119629,
        0.691562294960022,
        0.6257331967353821,
        0.9560437202453613,
        0.7716934680938721,
        0.6730310916900635,
        0.8297463655471802,
        0.8053972721099854,
        0.8337507247924805,
        0.4107491970062256,
        0.6019601821899414,
        0.7301387786865234,
    ]
    assert np.allclose(Es, ref_Es)


def test_run_train_foundation_multihead(tmp_path, fitting_configs):
    fitting_configs_dft = []
    fitting_configs_mp2 = []
    atomic_numbers = np.unique(np.concatenate([at.numbers for at in fitting_configs])).tolist()
    for i, c in enumerate(fitting_configs):
        if i in (0, 1):
            c_dft = c.copy()
            c_dft.info["head"] = "DFT"
            fitting_configs_dft.append(c_dft)
            fitting_configs_dft.append(c)
            c_mp2 = c.copy()
            c_mp2.info["head"] = "MP2"
            fitting_configs_mp2.append(c_mp2)
        elif i % 2 == 0:
            c.info["head"] = "DFT"
            fitting_configs_dft.append(c)
        else:
            c.info["head"] = "MP2"
            fitting_configs_mp2.append(c)
    ase.io.write(tmp_path / "fit_multihead_dft.xyz", fitting_configs_dft)
    ase.io.write(tmp_path / "fit_multihead_mp2.xyz", fitting_configs_mp2)
    heads = {
        "DFT": {"train_file": f"{str(tmp_path)}/fit_multihead_dft.xyz"},
        "MP2": {"train_file": f"{str(tmp_path)}/fit_multihead_mp2.xyz"},
    }
    yaml_str = "heads:\n"
    for key, value in heads.items():
        yaml_str += f"  {key}:\n"
        for sub_key, sub_value in value.items():
            yaml_str += f"    {sub_key}: {sub_value}\n"
    filename = tmp_path / "config.yaml"
    with open(filename, "w", encoding="utf-8") as file:
        file.write(yaml_str)
    mace_params = _mace_params.copy()
    mace_params["valid_fraction"] = 0.1
    mace_params["checkpoints_dir"] = str(tmp_path)
    mace_params["model_dir"] = str(tmp_path)
    mace_params["config"] = tmp_path / "config.yaml"
    mace_params["loss"] = "weighted"
    mace_params["foundation_model"] = "small"
    mace_params["hidden_irreps"] = "128x0e"
    mace_params["r_max"] = 6.0
    mace_params["default_dtype"] = "float64"
    mace_params["num_radial_basis"] = 10
    mace_params["interaction_first"] = "RealAgnosticResidualInteractionBlock"
    mace_params["batch_size"] = 2
    mace_params["valid_batch_size"] = 1
    mace_params["num_samples_pt"] = 50
    mace_params["subselect_pt"] = "random"
    mace_params["atomic_numbers"] = "[" + ",".join(map(str, atomic_numbers)) + "]"
    mace_params["filter_type_pt"] = "combinations"
    mace_params["force_mh_ft_lr"] = True
    # make sure run_train.py is using the mace that is currently being tested
    run_env = os.environ.copy()
    sys.path.insert(0, str(Path(__file__).parent.parent))
    run_env["PYTHONPATH"] = ":".join(sys.path)
    print("DEBUG subprocess PYTHONPATH", run_env["PYTHONPATH"])

    cmd = (
        sys.executable
        + " "
        + str(run_train)
        + " "
        + " ".join(
            [
                (f"--{k}={v}" if v is not None else f"--{k}")
                for k, v in mace_params.items()
            ]
        )
    )

    try:
        completed_process = subprocess.run(
            cmd.split(),
            env=run_env,
            capture_output=True,
            text=True,
            check=True
        )
        # Process executed successfully
        print(completed_process.stdout)
    except subprocess.CalledProcessError as e:
        # Process failed with non-zero exit code
        print(f"Command failed with exit code {e.returncode}")
        print(f"STDOUT: {e.stdout}")
        print(f"STDERR: {e.stderr}") 
        raise e
    assert completed_process.returncode == 0

    Es = []
    for at in fitting_configs:
        config_head = at.info.get("head", "MP2")
        calc = MACECalculator(
            model_paths=tmp_path / "MACE.model",
            device="cpu",
            default_dtype="float64",
            head=config_head,
        )
        at.calc = calc
        Es.append(at.get_potential_energy())

    print("Es", Es)
    # from a run on 20/08/2024 on commit
    ref_Es = [
        1.654685616493225,
        0.44693732261657715,
        0.8741313815116882,
        0.569085955619812,
        0.7161882519721985,
        0.8654778599739075,
        0.8722733855247498,
        0.49582308530807495,
        0.814422607421875,
        0.7027317881584167,
        0.7196993827819824,
        0.517953097820282,
        0.8631765246391296,
        0.4679797887802124,
        0.8163984417915344,
        0.4252359867095947,
        1.0861445665359497,
        0.6829671263694763,
        0.7136879563331604,
        0.5160345435142517,
        0.7002358436584473,
        0.5574042201042175,
    ]
    assert np.allclose(Es, ref_Es, atol=1e-1)


def test_run_train_foundation_multihead_json(tmp_path, fitting_configs):
    fitting_configs_dft = []
    fitting_configs_mp2 = []
    atomic_numbers = np.unique(np.concatenate([at.numbers for at in fitting_configs])).tolist()
    for i, c in enumerate(fitting_configs):

        if i in (0, 1):
            continue  # skip isolated atoms, as energies specified by json files below
        if i % 2 == 0:
            c.info["head"] = "DFT"
            fitting_configs_dft.append(c)
        else:
            c.info["head"] = "MP2"
            fitting_configs_mp2.append(c)
    ase.io.write(tmp_path / "fit_multihead_dft.xyz", fitting_configs_dft)
    ase.io.write(tmp_path / "fit_multihead_mp2.xyz", fitting_configs_mp2)

    # write E0s to json files
    E0s = {1: 0.0, 8: 0.0}
    with open(tmp_path / "fit_multihead_dft.json", "w", encoding="utf-8") as f:
        json.dump(E0s, f)
    with open(tmp_path / "fit_multihead_mp2.json", "w", encoding="utf-8") as f:
        json.dump(E0s, f)

    heads = {
        "DFT": {
            "train_file": f"{str(tmp_path)}/fit_multihead_dft.xyz",
            "E0s": f"{str(tmp_path)}/fit_multihead_dft.json",
        },
        "MP2": {
            "train_file": f"{str(tmp_path)}/fit_multihead_mp2.xyz",
            "E0s": f"{str(tmp_path)}/fit_multihead_mp2.json",
        },
    }
    yaml_str = "heads:\n"
    for key, value in heads.items():
        yaml_str += f"  {key}:\n"
        for sub_key, sub_value in value.items():
            yaml_str += f"    {sub_key}: {sub_value}\n"
    filename = tmp_path / "config.yaml"
    with open(filename, "w", encoding="utf-8") as file:
        file.write(yaml_str)
    mace_params = _mace_params.copy()
    mace_params["valid_fraction"] = 0.1
    mace_params["checkpoints_dir"] = str(tmp_path)
    mace_params["model_dir"] = str(tmp_path)
    mace_params["config"] = tmp_path / "config.yaml"
    mace_params["loss"] = "weighted"
    mace_params["foundation_model"] = "small"
    mace_params["hidden_irreps"] = "128x0e"
    mace_params["r_max"] = 6.0
    mace_params["default_dtype"] = "float64"
    mace_params["num_radial_basis"] = 10
    mace_params["interaction_first"] = "RealAgnosticResidualInteractionBlock"
    mace_params["batch_size"] = 2
    mace_params["valid_batch_size"] = 1
    mace_params["num_samples_pt"] = 50
    mace_params["subselect_pt"] = "random"
    mace_params["atomic_numbers"] = "[" + ",".join(map(str, atomic_numbers)) + "]"
    mace_params["filter_type_pt"] = "combinations"
    mace_params["force_mh_ft_lr"] = True
    # make sure run_train.py is using the mace that is currently being tested
    run_env = os.environ.copy()
    sys.path.insert(0, str(Path(__file__).parent.parent))
    run_env["PYTHONPATH"] = ":".join(sys.path)
    print("DEBUG subprocess PYTHONPATH", run_env["PYTHONPATH"])

    cmd = (
        sys.executable
        + " "
        + str(run_train)
        + " "
        + " ".join(
            [
                (f"--{k}={v}" if v is not None else f"--{k}")
                for k, v in mace_params.items()
            ]
        )
    )

    try:
        completed_process = subprocess.run(
            cmd.split(),
            env=run_env,
            capture_output=True,
            text=True,
            check=True
        )
        # Process executed successfully
        print(completed_process.stdout)
    except subprocess.CalledProcessError as e:
        # Process failed with non-zero exit code
        print(f"Command failed with exit code {e.returncode}")
        print(f"STDOUT: {e.stdout}")
        print(f"STDERR: {e.stderr}") 
        raise e
    assert completed_process.returncode == 0

    Es = []
    for at in fitting_configs:
        config_head = at.info.get("head", "MP2")
        calc = MACECalculator(
            model_paths=tmp_path / "MACE.model",
            device="cpu",
            default_dtype="float64",
            head=config_head,
        )
        at.calc = calc
        Es.append(at.get_potential_energy())


    print("Es", Es)
    # from a run on 20/08/2024 on commit
    ref_Es = [
        1.654685616493225,
        0.44693732261657715,
        0.8741313815116882,
        0.569085955619812,
        0.7161882519721985,
        0.8654778599739075,
        0.8722733855247498,
        0.49582308530807495,
        0.814422607421875,
        0.7027317881584167,
        0.7196993827819824,
        0.517953097820282,
        0.8631765246391296,
        0.4679797887802124,
        0.8163984417915344,
        0.4252359867095947,
        1.0861445665359497,
        0.6829671263694763,
        0.7136879563331604,
        0.5160345435142517,
        0.7002358436584473,
        0.5574042201042175,
    ]
    assert np.allclose(Es, ref_Es, atol=1e-1)


def test_run_train_multihead_replay_custum_finetuning(
    tmp_path, fitting_configs, pretraining_configs
):
    ase.io.write(tmp_path / "pretrain.xyz", pretraining_configs)

    foundation_params = {
        "name": "foundation",
        "train_file": os.path.join(tmp_path, "pretrain.xyz"),
        "valid_fraction": 0.2,
        "energy_weight": 1.0,
        "forces_weight": 10.0,
        "stress_weight": 1.0,
        "model": "MACE",
        "hidden_irreps": "32x0e",
        "r_max": 5.0,
        "batch_size": 2,
        "max_num_epochs": 5,
        "swa": None,
        "start_swa": 3,
        "device": "cpu",
        "seed": 42,
        "loss": "weighted",
        "energy_key": "REF_energy",
        "forces_key": "REF_forces",
        "stress_key": "REF_stress",
        "default_dtype": "float64",
        "checkpoints_dir": str(tmp_path),
        "model_dir": str(tmp_path),
    }

    run_env = os.environ.copy()
    sys.path.insert(0, str(Path(__file__).parent.parent))
    run_env["PYTHONPATH"] = ":".join(sys.path)

    cmd = [sys.executable, str(run_train)]
    for k, v in foundation_params.items():
        if v is None:
            cmd.append(f"--{k}")
        else:
            cmd.append(f"--{k}={v}")

    p = subprocess.run(cmd, env=run_env, check=True)
    assert p.returncode == 0

    # Step 3: Create finetuning set
    fitting_configs_dft = []
    fitting_configs_mp2 = []
    for i, c in enumerate(fitting_configs):
        if i in (0, 1):
            c_dft = c.copy()
            c_dft.info["head"] = "DFT"
            fitting_configs_dft.append(c_dft)
            fitting_configs_dft.append(c)
            c_mp2 = c.copy()
            c_mp2.info["head"] = "MP2"
            fitting_configs_mp2.append(c_mp2)
        elif i % 2 == 0:
            c.info["head"] = "DFT"
            fitting_configs_dft.append(c)
        else:
            c.info["head"] = "MP2"
            fitting_configs_mp2.append(c)
    ase.io.write(tmp_path / "fit_multihead_dft.xyz", fitting_configs_dft)
    ase.io.write(tmp_path / "fit_multihead_mp2.xyz", fitting_configs_mp2)

    # Step 4: Finetune the pretrained model with multihead replay
    heads = {
        "DFT": {"train_file": f"{str(tmp_path)}/fit_multihead_dft.xyz"},
        "MP2": {"train_file": f"{str(tmp_path)}/fit_multihead_mp2.xyz"},
    }
    yaml_str = "heads:\n"
    for key, value in heads.items():
        yaml_str += f"  {key}:\n"
        for sub_key, sub_value in value.items():
            yaml_str += f"    {sub_key}: {sub_value}\n"
    filename = tmp_path / "config.yaml"
    with open(filename, "w", encoding="utf-8") as file:
        file.write(yaml_str)

    finetuning_params = {
        "name": "finetuned",
        "valid_fraction": 0.1,
        "energy_weight": 1.0,
        "forces_weight": 10.0,
        "stress_weight": 1.0,
        "model": "MACE",
        "hidden_irreps": "32x0e",
        "r_max": 5.0,
        "batch_size": 2,
        "max_num_epochs": 5,
        "device": "cpu",
        "seed": 42,
        "loss": "weighted",
        "default_dtype": "float64",
        "checkpoints_dir": str(tmp_path),
        "model_dir": str(tmp_path),
        "foundation_model": os.path.join(tmp_path, "foundation.model"),
        "config": os.path.join(tmp_path, "config.yaml"),
        "pt_train_file": os.path.join(tmp_path, "pretrain.xyz"),
        "num_samples_pt": 3,
        "subselect_pt": "random",
        "force_mh_ft_lr": True,
    }

    cmd = [sys.executable, str(run_train)]
    for k, v in finetuning_params.items():
        if v is None:
            cmd.append(f"--{k}")
        else:
            cmd.append(f"--{k}={v}")

    p = subprocess.run(cmd, env=run_env, check=True)
    assert p.returncode == 0

    # Load and test the finetuned model
    calc = MACECalculator(
        model_paths=tmp_path / "finetuned.model",
        device="cpu",
        default_dtype="float64",
        head="pt_head",
    )

    Es = []
    for at in fitting_configs:
        at.calc = calc
        Es.append(at.get_potential_energy())

    print("Energies:", Es)

    # Add some basic checks
    assert len(Es) == len(fitting_configs)
    assert all(isinstance(E, float) for E in Es)
    assert len(set(Es)) > 1  # Ens


@pytest.mark.skipif(not CUET_AVAILABLE, reason="cuequivariance not installed")
def test_run_train_cueq(tmp_path, fitting_configs):
    torch.set_default_dtype(torch.float64)
    ase.io.write(tmp_path / "fit.xyz", fitting_configs)

    mace_params = _mace_params.copy()
    mace_params["checkpoints_dir"] = str(tmp_path)
    mace_params["model_dir"] = str(tmp_path)
    mace_params["train_file"] = tmp_path / "fit.xyz"
    mace_params["enable_cueq"] = True
    mace_params["default_dtype"] = "float64"

    # make sure run_train.py is using the mace that is currently being tested
    run_env = os.environ.copy()
    sys.path.insert(0, str(Path(__file__).parent.parent))
    run_env["PYTHONPATH"] = ":".join(sys.path)
    print("DEBUG subprocess PYTHONPATH", run_env["PYTHONPATH"])

    cmd = (
        sys.executable
        + " "
        + str(run_train)
        + " "
        + " ".join(
            [
                (f"--{k}={v}" if v is not None else f"--{k}")
                for k, v in mace_params.items()
            ]
        )
    )

    try:
        completed_process = subprocess.run(
            cmd.split(),
            env=run_env,
            capture_output=True,
            text=True,
            check=True
        )
        # Process executed successfully
        print(completed_process.stdout)
    except subprocess.CalledProcessError as e:
        # Process failed with non-zero exit code
        print(f"Command failed with exit code {e.returncode}")
        print(f"STDOUT: {e.stdout}")
        print(f"STDERR: {e.stderr}") 
        raise e
    assert completed_process.returncode == 0

    calc = MACECalculator(model_paths=tmp_path / "MACE.model", device="cuda")
    Es = []
    for at in fitting_configs[2:]:
        at.calc = calc
        Es.append(at.get_potential_energy())

    calc = MACECalculator(
        model_paths=tmp_path / "MACE.model", device="cpu", enable_cueq=True
    )
    Es_cueq = []
    for at in fitting_configs[2:]:
        at.calc = calc
        Es_cueq.append(at.get_potential_energy())

    # from a run on 04/06/2024 on stress_bugfix 967f0bfb6490086599da247874b24595d149caa7
    ref_Es = [
        -0.039181344585828524,
        -0.0915223395136733,
        -0.14953484236456582,
        -0.06662480820063998,
        -0.09983737353050133,
        0.12477442296789745,
        -0.06486086271762856,
        -0.1460607988519944,
        0.12886334908465508,
        -0.14000990081920373,
        -0.05319886578958313,
        0.07780520158391,
        -0.08895480281886901,
        -0.15474719614734422,
        0.007756765146527644,
        -0.044879267197498685,
        -0.036065736712447574,
        -0.24413743841886623,
        -0.0838104612106429,
        -0.14751978636626545,
    ]

    assert np.allclose(Es, ref_Es)
    assert np.allclose(ref_Es, Es_cueq)


@pytest.mark.skipif(not CUET_AVAILABLE, reason="cuequivariance not installed")
def test_run_train_foundation_multihead_json_cueq(tmp_path, fitting_configs):
    fitting_configs_dft = []
    fitting_configs_mp2 = []
    atomic_numbers = np.unique(np.concatenate([at.numbers for at in fitting_configs])).tolist()
    for i, c in enumerate(fitting_configs):

        if i in (0, 1):
            continue  # skip isolated atoms, as energies specified by json files below
        if i % 2 == 0:
            c.info["head"] = "DFT"
            fitting_configs_dft.append(c)
        else:
            c.info["head"] = "MP2"
            fitting_configs_mp2.append(c)
    ase.io.write(tmp_path / "fit_multihead_dft.xyz", fitting_configs_dft)
    ase.io.write(tmp_path / "fit_multihead_mp2.xyz", fitting_configs_mp2)

    # write E0s to json files
    E0s = {1: 0.0, 8: 0.0}
    with open(tmp_path / "fit_multihead_dft.json", "w", encoding="utf-8") as f:
        json.dump(E0s, f)
    with open(tmp_path / "fit_multihead_mp2.json", "w", encoding="utf-8") as f:
        json.dump(E0s, f)

    heads = {
        "DFT": {
            "train_file": f"{str(tmp_path)}/fit_multihead_dft.xyz",
            "E0s": f"{str(tmp_path)}/fit_multihead_dft.json",
        },
        "MP2": {
            "train_file": f"{str(tmp_path)}/fit_multihead_mp2.xyz",
            "E0s": f"{str(tmp_path)}/fit_multihead_mp2.json",
        },
    }
    yaml_str = "heads:\n"
    for key, value in heads.items():
        yaml_str += f"  {key}:\n"
        for sub_key, sub_value in value.items():
            yaml_str += f"    {sub_key}: {sub_value}\n"
    filename = tmp_path / "config.yaml"
    with open(filename, "w", encoding="utf-8") as file:
        file.write(yaml_str)
    mace_params = _mace_params.copy()
    mace_params["valid_fraction"] = 0.1
    mace_params["checkpoints_dir"] = str(tmp_path)
    mace_params["model_dir"] = str(tmp_path)
    mace_params["config"] = tmp_path / "config.yaml"
    mace_params["loss"] = "weighted"
    mace_params["foundation_model"] = "small"
    mace_params["hidden_irreps"] = "128x0e"
    mace_params["r_max"] = 6.0
    mace_params["default_dtype"] = "float64"
    mace_params["num_radial_basis"] = 10
    mace_params["interaction_first"] = "RealAgnosticResidualInteractionBlock"
    mace_params["batch_size"] = 2
    mace_params["valid_batch_size"] = 1
    mace_params["num_samples_pt"] = 50
    mace_params["subselect_pt"] = "random"
    mace_params["enable_cueq"] = True
    mace_params["atomic_numbers"] = "[" + ",".join(map(str, atomic_numbers)) + "]"
    mace_params["filter_type_pt"] = "combinations"
    mace_params["device"] = "cuda"
    mace_params["force_mh_ft_lr"] = True
    # make sure run_train.py is using the mace that is currently being tested
    run_env = os.environ.copy()
    sys.path.insert(0, str(Path(__file__).parent.parent))
    run_env["PYTHONPATH"] = ":".join(sys.path)
    print("DEBUG subprocess PYTHONPATH", run_env["PYTHONPATH"])

    cmd = (
        sys.executable
        + " "
        + str(run_train)
        + " "
        + " ".join(
            [
                (f"--{k}={v}" if v is not None else f"--{k}")
                for k, v in mace_params.items()
            ]
        )
    )

    try:
        completed_process = subprocess.run(
            cmd.split(),
            env=run_env,
            capture_output=True,
            text=True,
            check=True
        )
        # Process executed successfully
        print(completed_process.stdout)
    except subprocess.CalledProcessError as e:
        # Process failed with non-zero exit code
        print(f"Command failed with exit code {e.returncode}")
        print(f"STDOUT: {e.stdout}")
        print(f"STDERR: {e.stderr}") 
        raise e
    assert completed_process.returncode == 0

    calc = MACECalculator(
        model_paths=tmp_path / "MACE.model", device="cuda", default_dtype="float64", head="DFT"
    )

    Es = []
    for at in fitting_configs:
        at.calc = calc
        Es.append(at.get_potential_energy())

    print("Es", Es)
    # from a run on 20/08/2024 on commit
    ref_Es = [
        1.654685616493225,
        0.44693732261657715,
        0.8741313815116882,
        0.569085955619812,
        0.7161882519721985,
        0.8654778599739075,
        0.8722733855247498,
        0.49582308530807495,
        0.814422607421875,
        0.7027317881584167,
        0.7196993827819824,
        0.517953097820282,
        0.8631765246391296,
        0.4679797887802124,
        0.8163984417915344,
        0.4252359867095947,
        1.0861445665359497,
        0.6829671263694763,
        0.7136879563331604,
        0.5160345435142517,
        0.7002358436584473,
        0.5574042201042175,
    ]
    assert np.allclose(Es, ref_Es, atol=1e-1)


def test_run_train_lbfgs(tmp_path, fitting_configs):
    ase.io.write(tmp_path / "fit.xyz", fitting_configs)

    mace_params = _mace_params.copy()
    mace_params["checkpoints_dir"] = str(tmp_path)
    mace_params["model_dir"] = str(tmp_path)
    mace_params["train_file"] = tmp_path / "fit.xyz"
    mace_params["lbfgs"] = None
    mace_params["max_num_epochs"] = 2

    # make sure run_train.py is using the mace that is currently being tested
    run_env = os.environ.copy()
    sys.path.insert(0, str(Path(__file__).parent.parent))
    run_env["PYTHONPATH"] = ":".join(sys.path)
    print("DEBUG subprocess PYTHONPATH", run_env["PYTHONPATH"])

    cmd = (
        sys.executable
        + " "
        + str(run_train)
        + " "
        + " ".join(
            [
                (f"--{k}={v}" if v is not None else f"--{k}")
                for k, v in mace_params.items()
            ]
        )
    )

    p = subprocess.run(cmd.split(), env=run_env, check=True)
    assert p.returncode == 0

    calc = MACECalculator(model_paths=tmp_path / "MACE.model", device="cpu")

    Es = []
    for at in fitting_configs:
        at.calc = calc
        Es.append(at.get_potential_energy())

    print("Es", Es)
    # from a run on 14/03/2025
    ref_Es = [
        0.0,
        0.0,
        -0.1874197850340979,
        -0.25991775038059006,
        0.18263492399322268,
        -0.15026829765490662,
        -0.2403061362015996,
        0.1689257170630718,
        -0.2095568077455055,
        -0.2957758160829075,
        -0.0035370913684985364,
        -0.2195416610745775,
        -0.25405549447739517,
        -0.06201390990366806,
        -0.13332219494388334,
        -0.19633181702040337,
        0.013014932630445699,
        -0.08808335967147174,
        -0.06664444189210728,
        -0.4230467426992034,
        -0.2348250569553676,
        -0.17593904833220647,
    ]
    assert np.allclose(Es, ref_Es, atol=1e-2)


def test_run_train_foundation_elements(tmp_path, fitting_configs):

    ase.io.write(tmp_path / "fit.xyz", fitting_configs)

    base_params = {
        "name": "MACE",
        "checkpoints_dir": str(tmp_path),
        "model_dir": str(tmp_path),
        "train_file": tmp_path / "fit.xyz",
        "loss": "weighted",
        "foundation_model": "small",
        "hidden_irreps": "128x0e",
        "r_max": 6.0,
        "default_dtype": "float64",
        "max_num_epochs": 5,
        "num_radial_basis": 10,
        "interaction_first": "RealAgnosticResidualInteractionBlock",
        "multiheads_finetuning": False,
    }

    # Run environment setup
    run_env = os.environ.copy()
    sys.path.insert(0, str(Path(__file__).parent.parent))
    run_env["PYTHONPATH"] = ":".join(sys.path)

    # First run: without foundation_model_elements (default behavior)
    mace_params = base_params.copy()
    cmd = (
        sys.executable
        + " "
        + str(run_train)
        + " "
        + " ".join(
            [
                (f"--{k}={v}" if v is not None else f"--{k}")
                for k, v in mace_params.items()
            ]
        )
    )
    p = subprocess.run(cmd.split(), env=run_env, check=True)
    assert p.returncode == 0

    # Load model and check elements
    model_filtered = torch.load(tmp_path / "MACE.model", map_location="cpu")
    filtered_elements = set(int(z) for z in model_filtered.atomic_numbers)
    assert filtered_elements == {1, 8}  # Only H and O should be present

    # Second run: with foundation_model_elements
    mace_params = base_params.copy()
    mace_params["name"] = "MACE_all_elements"
    mace_params["foundation_model_elements"] = True  # Flag-only argument
    cmd = (
        sys.executable
        + " "
        + str(run_train)
        + " "
        + " ".join(
            [
                (f"--{k}={v}" if v is not None else f"--{k}")
                for k, v in mace_params.items()
            ]
        )
    )
    p = subprocess.run(cmd.split(), env=run_env, check=True)
    assert p.returncode == 0

    # Load model and check elements
    model_all = torch.load(tmp_path / "MACE_all_elements.model", map_location="cpu")
    all_elements = set(int(z) for z in model_all.atomic_numbers)

    # Get elements from foundation model for comparison
    calc = mace_mp(model="small", device="cpu")
    foundation_elements = set(int(z) for z in calc.models[0].atomic_numbers)

    # Check that all foundation model elements are preserved
    assert all_elements == foundation_elements
    assert len(all_elements) > len(filtered_elements)

    # Check that both models can make predictions
    at = fitting_configs[2].copy()

    # Test filtered model
    calc_filtered = MACECalculator(
        model_paths=tmp_path / "MACE.model", device="cpu", default_dtype="float64"
    )
    at.calc = calc_filtered
    e1 = at.get_potential_energy()

    # Test all-elements model
    calc_all = MACECalculator(
        model_paths=tmp_path / "MACE_all_elements.model",
        device="cpu",
        default_dtype="float64",
    )
    at.calc = calc_all
    e2 = at.get_potential_energy()

    # Energies should be different since the models are trained differently,
    # but both should give reasonable results
    assert np.isfinite(e1)
    assert np.isfinite(e2)


def test_run_train_foundation_elements_multihead(tmp_path, fitting_configs):
    fitting_configs_dft = []
    fitting_configs_mp2 = []
    atomic_numbers = np.unique(np.concatenate([at.numbers for at in fitting_configs])).tolist()
    for i, c in enumerate(fitting_configs):
        if i in (0, 1):
            c_dft = c.copy()
            c_dft.info["head"] = "DFT"
            fitting_configs_dft.append(c_dft)
            c_mp2 = c.copy()
            c_mp2.info["head"] = "MP2"
            fitting_configs_mp2.append(c_mp2)
        if i % 2 == 0:
            c_copy = c.copy()
            c_copy.info["head"] = "DFT"
            fitting_configs_dft.append(c_copy)
        else:
            c_copy = c.copy()
            c_copy.info["head"] = "MP2"
            fitting_configs_mp2.append(c_copy)

    ase.io.write(tmp_path / "fit_dft.xyz", fitting_configs_dft)
    ase.io.write(tmp_path / "fit_mp2.xyz", fitting_configs_mp2)

    # Create multihead configuration
    heads = {
        "DFT": {"train_file": f"{str(tmp_path)}/fit_dft.xyz"},
        "MP2": {"train_file": f"{str(tmp_path)}/fit_mp2.xyz"},
    }
    yaml_str = "heads:\n"
    for key, value in heads.items():
        yaml_str += f"  {key}:\n"
        for sub_key, sub_value in value.items():
            yaml_str += f"    {sub_key}: {sub_value}\n"
    config_file = tmp_path / "config.yaml"
    with open(config_file, "w", encoding="utf-8") as file:
        file.write(yaml_str)

    base_params = {
        "name": "MACE",
        "checkpoints_dir": str(tmp_path),
        "model_dir": str(tmp_path),
        "config": str(config_file),
        "loss": "weighted",
        "foundation_model": "small",
        "hidden_irreps": "128x0e",
        "r_max": 6.0,
        "default_dtype": "float64",
        "max_num_epochs": 5,
        "num_radial_basis": 10,
        "interaction_first": "RealAgnosticResidualInteractionBlock",
        "force_mh_ft_lr": True,
        "batch_size": 1,
        "num_samples_pt": 50,
        "subselect_pt": "random",
        "atomic_numbers": "[" + ",".join(map(str, atomic_numbers)) + "]",
        "filter_type_pt": "combinations",
        "valid_fraction": 0.1,
        "valid_batch_size": 1,
    }

    # Run environment setup
    run_env = os.environ.copy()
    sys.path.insert(0, str(Path(__file__).parent.parent))
    run_env["PYTHONPATH"] = ":".join(sys.path)

    # First run: without foundation_model_elements (default behavior)
    mace_params = base_params.copy()
    cmd = (
        sys.executable
        + " "
        + str(run_train)
        + " "
        + " ".join(
            [
                (f"--{k}={v}" if v is not None else f"--{k}")
                for k, v in mace_params.items()
            ]
        )
    )
<<<<<<< HEAD
    try:
        completed_process = subprocess.run(
            cmd.split(),
            env=run_env,
            capture_output=True,
            text=True,
            check=True
        )
        # Process executed successfully
        print(completed_process.stdout)
    except subprocess.CalledProcessError as e:
        # Process failed with non-zero exit code
        print(f"Command failed with exit code {e.returncode}")
        print(f"STDOUT: {e.stdout}")
        print(f"STDERR: {e.stderr}") 
        raise e
    assert completed_process.returncode == 0
=======

    p = subprocess.run(cmd.split(), env=run_env, check=True)
    assert p.returncode == 0
>>>>>>> 19fe4e6c

    # Load model and check elements
    model_filtered = torch.load(tmp_path / "MACE.model", map_location="cpu")
    filtered_elements = set(int(z) for z in model_filtered.atomic_numbers)
    assert filtered_elements == {1, 8}  # Only H and O should be present
    assert len(model_filtered.heads) == 3  # pt_head + DFT + MP2

    # Second run: with foundation_model_elements
    mace_params = base_params.copy()
    mace_params["name"] = "MACE_all_elements"
    mace_params["foundation_model_elements"] = True
    cmd = (
        sys.executable
        + " "
        + str(run_train)
        + " "
        + " ".join(
            [
                (f"--{k}={v}" if v is not None else f"--{k}")
                for k, v in mace_params.items()
            ]
        )
    )
    p = subprocess.run(cmd.split(), env=run_env, check=True)
    assert p.returncode == 0

    # Load model and check elements
    model_all = torch.load(tmp_path / "MACE_all_elements.model", map_location="cpu")
    all_elements = set(int(z) for z in model_all.atomic_numbers)

    # Get elements from foundation model for comparison
    calc = mace_mp(model="small", device="cpu")
    foundation_elements = set(int(z) for z in calc.models[0].atomic_numbers)

    # Check that all foundation model elements are preserved
    assert all_elements == foundation_elements
    assert len(all_elements) > len(filtered_elements)
    assert len(model_all.heads) == 3  # pt_head + DFT + MP2

    # Check that both models can make predictions
    at = fitting_configs_dft[2].copy()

    # Test filtered model
    calc_filtered = MACECalculator(
        model_paths=tmp_path / "MACE.model", device="cpu", default_dtype="float64", head="DFT"
    )
    at.calc = calc_filtered
    e1 = at.get_potential_energy()

    # Test all-elements model
    calc_all = MACECalculator(
        model_paths=tmp_path / "MACE_all_elements.model",
        device="cpu",
        default_dtype="float64",
        head="DFT",
    )
    at.calc = calc_all
    e2 = at.get_potential_energy()

    assert np.isfinite(e1)
    assert np.isfinite(e2)<|MERGE_RESOLUTION|>--- conflicted
+++ resolved
@@ -1385,7 +1385,6 @@
             ]
         )
     )
-<<<<<<< HEAD
     try:
         completed_process = subprocess.run(
             cmd.split(),
@@ -1403,11 +1402,6 @@
         print(f"STDERR: {e.stderr}") 
         raise e
     assert completed_process.returncode == 0
-=======
-
-    p = subprocess.run(cmd.split(), env=run_env, check=True)
-    assert p.returncode == 0
->>>>>>> 19fe4e6c
 
     # Load model and check elements
     model_filtered = torch.load(tmp_path / "MACE.model", map_location="cpu")
